<<<<<<< HEAD
/**
  You can use this class when you want more control over your route handlers response.

  Pass the `code`, `headers` and `data` into the constructor and return an instance from any route handler.

  ```js
  import { Response } from 'ember-cli-mirage';

  this.get('/users', () => {
    return new Response(400, { some: 'header' }, { errors: [ 'name cannot be blank'] });
  });
  ```
*/
=======
import { warn } from '@ember/debug';
>>>>>>> 22ffb2ae
export default class Response {

  constructor(code, headers = {}, data) {
    this.code = code;
    this.headers = headers;

    // Default data for "undefined 204" responses to empty string (no content)
    if (code === 204) {
      if (data !== undefined && data !== '') {
        warn(
          `Mirage: One of your route handlers is returning a custom
          204 Response that has data, but this is a violation of the HTTP spec
          and could lead to unexpected behavior. 204 responses should have no
          content (an empty string) as their body. [warning id:
          ember-cli-mirage.warn-response-204-non-empty-payload]`,
          false,
          { id: 'ember-cli-mirage.warn-response-204-non-empty-payload' }
        );
      } else {
        this.data = '';
      }

    // Default data for "empty untyped" responses to empty JSON object
    } else if ((data === undefined || data === '') && !this.headers.hasOwnProperty('Content-Type')) {
      this.data = {};

    } else {
      this.data = data;
    }

    // Default "untyped" responses to application/json
    if (!this.headers.hasOwnProperty('Content-Type')) {
      this.headers['Content-Type'] = 'application/json';
    }
  }

  toRackResponse() {
    return [ this.code, this.headers, this.data ];
  }

}<|MERGE_RESOLUTION|>--- conflicted
+++ resolved
@@ -1,4 +1,5 @@
-<<<<<<< HEAD
+import { warn } from '@ember/debug';
+
 /**
   You can use this class when you want more control over your route handlers response.
 
@@ -12,9 +13,6 @@
   });
   ```
 */
-=======
-import { warn } from '@ember/debug';
->>>>>>> 22ffb2ae
 export default class Response {
 
   constructor(code, headers = {}, data) {
